# Standard Library
from typing import List

# Third-party
import pytest

# Sematic
from sematic.abstract_future import AbstractFuture, FutureState
from sematic.api.tests.fixtures import (  # noqa: F401
    mock_no_auth,
    mock_requests,
    test_client,
)
from sematic.calculator import func
from sematic.db.models.edge import Edge
from sematic.db.models.factories import make_artifact
from sematic.db.models.resolution import ResolutionStatus
<<<<<<< HEAD
from sematic.db.queries import get_resolution, get_root_graph
=======
from sematic.db.queries import get_resolution, get_root_graph, get_run
>>>>>>> cb58c5de
from sematic.db.tests.fixtures import pg_mock, test_db  # noqa: F401
from sematic.resolvers.local_resolver import LocalResolver
from sematic.tests.fixtures import valid_client_version  # noqa: F401


@func
def add(a: float, b: float) -> float:
    return a + b


@func
def add3(a: float, b: float, c: float) -> float:
    return add(add(a, b), c)


@func
def pipeline(a: float, b: float) -> float:
    c = add(a, b)
    d = add3(a, b, c)
    return add(c, d)


@mock_no_auth
def test_single_function(test_db, mock_requests, valid_client_version):  # noqa: F811
    future = add(1, 2)

    result = future.set(name="AAA").resolve(LocalResolver())

    assert result == 3

    runs, artifacts, edges = get_root_graph(future.id)

    assert len(runs) == 1
    assert len(artifacts) == 3
    assert len(edges) == 3

    artifact_a = make_artifact(1.0, float)
    artifact_b = make_artifact(2.0, float)
    artifact_output = make_artifact(3.0, float)

    assert set(edges) == {
        Edge(
            source_run_id=None,
            destination_run_id=future.id,
            destination_name="a",
            parent_id=None,
            artifact_id=artifact_a.id,
        ),
        Edge(
            source_run_id=None,
            destination_run_id=future.id,
            destination_name="b",
            parent_id=None,
            artifact_id=artifact_b.id,
        ),
        Edge(
            source_run_id=future.id,
            destination_run_id=None,
            destination_name=None,
            parent_id=None,
            artifact_id=artifact_output.id,
        ),
    }


@func
def add_add_add(a: float, b: float) -> float:
    aa = add(a, b)
    bb = add(a, aa)
    return add(bb, aa)


@mock_no_auth
def test_add_add(test_db, mock_requests, valid_client_version):  # noqa: F811
    future = add_add_add(1, 2)

    result = future.resolve(LocalResolver())

    assert result == 7

    runs, artifacts, edges = get_root_graph(future.id)

    assert len(runs) == 4
    assert len(artifacts) == 5
    assert len(edges) == 10


@mock_no_auth
def test_pipeline(test_db, mock_requests, valid_client_version):  # noqa: F811
    future = pipeline(3, 5)

    result = future.resolve(LocalResolver())

    assert result == 24
    assert isinstance(result, float)
    assert future.state == FutureState.RESOLVED

    runs, artifacts, edges = get_root_graph(future.id)
    assert get_resolution(future.id).status == ResolutionStatus.COMPLETE.value

    assert len(runs) == 6
    assert len(artifacts) == 5
    assert len(edges) == 16


@mock_no_auth
def test_failure(test_db, mock_requests, valid_client_version):  # noqa: F811
    class CustomException(Exception):
        pass

    @func
    def failure(a: None):
        raise CustomException("some message")

    @func
    def success():
        return

    @func
    def pipeline():
        return failure(success())

    resolver = LocalResolver()

    future = pipeline()
    with pytest.raises(CustomException, match="some message"):
        future.resolve(resolver)

    assert get_resolution(future.id).status == ResolutionStatus.COMPLETE.value
    expected_states = dict(
        pipeline=FutureState.NESTED_FAILED,
        success=FutureState.RESOLVED,
        failure=FutureState.FAILED,
    )

    for future in resolver._futures:
        assert future.state == expected_states[future.calculator.__name__]


@mock_no_auth
def test_resolver_error(test_db, mock_requests, valid_client_version):  # noqa: F811
    @func
<<<<<<< HEAD
    def success():
        return

    @func
    def pipeline():
        return success()
=======
    def add(x: int, y: int) -> int:
        return x + y

    @func
    def pipeline() -> int:
        return add(add(1, 2), add(3, 4))
>>>>>>> cb58c5de

    resolver = LocalResolver()

    def intentional_fail(*_, **__):
        raise ValueError("some message")

    # Random failure in resolution logic
<<<<<<< HEAD
    resolver._wait_for_scheduled_run = intentional_fail
=======
    resolver._future_did_resolve = intentional_fail
>>>>>>> cb58c5de

    future = pipeline()
    with pytest.raises(ValueError, match="some message"):
        future.resolve(resolver)

    assert get_resolution(future.id).status == ResolutionStatus.FAILED.value
<<<<<<< HEAD
=======
    assert get_run(future.id).future_state == FutureState.NESTED_FAILED.value
    assert get_run(future.nested_future.id).future_state == FutureState.FAILED.value
    assert (
        get_run(future.nested_future.kwargs["x"].id).future_state
        == FutureState.FAILED.value
    )
    assert (
        get_run(future.nested_future.kwargs["y"].id).future_state
        == FutureState.FAILED.value
    )
>>>>>>> cb58c5de


class DBStateMachineTestResolver(LocalResolver):
    def _future_will_schedule(self, future) -> None:
        super()._future_will_schedule(future)

        run = self._get_run(future.id)

        assert run.id == future.id
        assert run.future_state == FutureState.SCHEDULED.value
        assert run.name == future.calculator.__name__
        assert run.calculator_path == "{}.{}".format(
            future.calculator.__module__, future.calculator.__name__
        )
        assert run.parent_id == (
            future.parent_future.id if future.parent_future is not None else None
        )
        assert run.started_at is not None

        for name, value in future.kwargs.items():
            source_run_id = None
            if isinstance(value, AbstractFuture):
                source_run_id = value.id

            edge = self._get_input_edge(future.id, name)
            assert edge is not None
            assert edge.source_run_id == source_run_id
            assert edge.destination_run_id == future.id
            assert edge.destination_name == name

        output_edges = self._get_output_edges(future.id)

        assert len(output_edges) > 0
        assert all(edge.source_run_id == future.id for edge in output_edges)
        assert all(edge.source_name is None for edge in output_edges)
        assert (
            len(output_edges) == 1
            or all(edge.destination_run_id is not None for edge in output_edges)
            or all(edge.parent_id is not None for edge in output_edges)
        )

    def _future_did_run(self, future) -> None:
        super()._future_did_run(future)

        run = self._get_run(future.id)

        assert run.id == future.id
        assert run.future_state == FutureState.RAN.value

        assert run.ended_at is not None

        output_edges = self._get_output_edges(future.id)

        assert len(output_edges) > 0
        assert all(edge.artifact_id is None for edge in output_edges)

    def _future_did_resolve(self, future) -> None:
        super()._future_did_resolve(future)

        run = self._get_run(future.id)

        assert run.id == future.id
        assert run.future_state == FutureState.RESOLVED.value

        assert run.resolved_at is not None

        output_edges = self._get_output_edges(future.id)

        assert len(output_edges) > 0
        assert all(edge.artifact_id is not None for edge in output_edges)

    def _future_did_fail(self, failed_future) -> None:
        super()._future_did_fail(failed_future)

        run = self._get_run(failed_future.id)

        assert run.id == failed_future.id

        assert run.future_state == failed_future.state

        output_edges = self._get_output_edges(failed_future.id)

        assert len(output_edges) > 0
        assert all(edge.artifact_id is None for edge in output_edges)


@mock_no_auth
def test_db_state_machine(test_db, mock_requests, valid_client_version):  # noqa: F811
    pipeline(1, 2).resolve(DBStateMachineTestResolver())


@mock_no_auth
def test_list_conversion(test_db, mock_requests, valid_client_version):  # noqa: F811
    @func
    def alist(a: float, b: float) -> List[float]:
        return [add(a, b), add(a, b)]

    assert alist(1, 2).resolve() == [3, 3]


@mock_no_auth
def test_exceptions(mock_requests, valid_client_version):  # noqa: F811
    @func
    def fail():
        raise Exception("FAIL!")

    @func
    def pipeline():
        return fail()

    future = pipeline()

    with pytest.raises(Exception, match="FAIL!"):
        future.resolve()

    runs, _, _ = get_root_graph(future.id)

    runs_by_id = {run.id: run for run in runs}

    assert runs_by_id[future.id].future_state == FutureState.NESTED_FAILED.value
    assert runs_by_id[future.id].exception is None

    assert runs_by_id[future.nested_future.id].future_state == FutureState.FAILED.value
    assert "FAIL!" in runs_by_id[future.nested_future.id].exception<|MERGE_RESOLUTION|>--- conflicted
+++ resolved
@@ -15,11 +15,7 @@
 from sematic.db.models.edge import Edge
 from sematic.db.models.factories import make_artifact
 from sematic.db.models.resolution import ResolutionStatus
-<<<<<<< HEAD
-from sematic.db.queries import get_resolution, get_root_graph
-=======
 from sematic.db.queries import get_resolution, get_root_graph, get_run
->>>>>>> cb58c5de
 from sematic.db.tests.fixtures import pg_mock, test_db  # noqa: F401
 from sematic.resolvers.local_resolver import LocalResolver
 from sematic.tests.fixtures import valid_client_version  # noqa: F401
@@ -162,21 +158,12 @@
 @mock_no_auth
 def test_resolver_error(test_db, mock_requests, valid_client_version):  # noqa: F811
     @func
-<<<<<<< HEAD
-    def success():
-        return
-
-    @func
-    def pipeline():
-        return success()
-=======
     def add(x: int, y: int) -> int:
         return x + y
 
     @func
     def pipeline() -> int:
         return add(add(1, 2), add(3, 4))
->>>>>>> cb58c5de
 
     resolver = LocalResolver()
 
@@ -184,19 +171,13 @@
         raise ValueError("some message")
 
     # Random failure in resolution logic
-<<<<<<< HEAD
-    resolver._wait_for_scheduled_run = intentional_fail
-=======
     resolver._future_did_resolve = intentional_fail
->>>>>>> cb58c5de
 
     future = pipeline()
     with pytest.raises(ValueError, match="some message"):
         future.resolve(resolver)
 
     assert get_resolution(future.id).status == ResolutionStatus.FAILED.value
-<<<<<<< HEAD
-=======
     assert get_run(future.id).future_state == FutureState.NESTED_FAILED.value
     assert get_run(future.nested_future.id).future_state == FutureState.FAILED.value
     assert (
@@ -207,7 +188,6 @@
         get_run(future.nested_future.kwargs["y"].id).future_state
         == FutureState.FAILED.value
     )
->>>>>>> cb58c5de
 
 
 class DBStateMachineTestResolver(LocalResolver):
