# Standard Library
import enum
import logging
import os
from typing import Dict, List, Optional

import __main__

# Third-party
import cloudpickle
import kubernetes

# Sematic
import sematic.api_client as api_client
import sematic.storage as storage
from sematic.abstract_future import AbstractFuture, FutureState
from sematic.config import ON_WORKER_ENV_VAR
from sematic.db.models.artifact import Artifact
from sematic.db.models.edge import Edge
from sematic.db.models.factories import get_artifact_value
from sematic.db.models.resolution import ResolutionKind
from sematic.db.models.run import Run
from sematic.resolvers.local_resolver import LocalResolver, make_edge_key
from sematic.resolvers.resource_requirements import ResourceRequirements
from sematic.user_settings import SettingsVar, get_all_user_settings, get_user_settings

logger = logging.getLogger(__name__)


class CloudResolver(LocalResolver):
    """
    Resolves a pipeline on a Kubernetes cluster.

    Parameters
    ----------
    detach: Optional[bool]
        Defaults to `True`.

        When `True`, the driver job will run on the remote cluster. This is the so
        called `fire-and-forget` mode. The shell prompt will return as soon as
        the driver job as been submitted.

        When `False`, the driver job runs on the local machine. The shell prompt
        will return when the entire pipeline has completed.
    """

    def __init__(self, detach: bool = True, is_running_remotely: bool = False):
        super().__init__(detach=detach)

        try:
            kubernetes.config.load_kube_config()  # type: ignore
        except kubernetes.config.config_exception.ConfigException as e1:  # type: ignore
            try:
                kubernetes.config.load_incluster_config()  # type: ignore
            except kubernetes.config.config_exception.ConfigException as e2:  # type: ignore # noqa: E501
                raise RuntimeError("Unable to find kube config:\n{}\n{}".format(e1, e2))

        # TODO: Replace this with a cloud storage engine
        self._store_artifacts = True

        self._output_artifacts_by_run_id: Dict[str, Artifact] = {}
        self._is_running_remotely = is_running_remotely

    def set_graph(self, runs: List[Run], artifacts: List[Artifact], edges: List[Edge]):
        """
        Set the graph to an existing graph.

        This is mostly used in `worker.py` to be able to start from previously created
        graph.
        """
        if len(self._runs) > 0:
            raise RuntimeError("Cannot override a graph")

        self._runs = {run.id: run for run in runs}
        self._artifacts = {artifact.id: artifact for artifact in artifacts}
        self._edges = {make_edge_key(edge): edge for edge in edges}

    def _get_resolution_image(self) -> Optional[str]:
        return _get_image()

    def _get_resolution_kind(self, detached) -> ResolutionKind:
        return ResolutionKind.KUBERNETES if detached else ResolutionKind.LOCAL

<<<<<<< HEAD
=======
    def _create_resolution(self, root_future_id, detached):
        if self._is_running_remotely:
            # resolution should have been crated prior to the resolver
            # actually starting its remote resolution.
            return
        super()._create_resolution(root_future_id, detached)

>>>>>>> cb58c5de
    def _detach_resolution(self, future: AbstractFuture) -> str:
        run = self._populate_run_and_artifacts(future)
        self._save_graph()
        self._create_resolution(future.id, detached=True)
        run.root_id = future.id

        api_client.notify_pipeline_update(run.calculator_path)

        job_name = _make_job_name(future, JobType.driver)
        # SUBMIT ORCHESTRATOR JOB
        _schedule_job(future.id, job_name, resolve=True)

        return run.id

    def _schedule_future(self, future: AbstractFuture) -> None:
        run = api_client.schedule_run(future.id)
        self._set_future_state(future, run.future_state)

    def _wait_for_scheduled_run(self) -> None:
        run_id = self._wait_for_any_inline_run() or self._wait_for_any_remote_job()

        if run_id is None:
            return

        self._process_run_output(run_id)

    def _process_run_output(self, run_id: str):
        self._refresh_graph(run_id)

        run = self._get_run(run_id)

        future = next(future for future in self._futures if future.id == run.id)

        if run.future_state not in {FutureState.RESOLVED.value, FutureState.RAN.value}:
            self._handle_future_failure(
                future, Exception("Run failed, see exception in the UI.")
            )

        if run.nested_future_id is not None:
            pickled_nested_future = storage.get(
                make_nested_future_storage_key(run.nested_future_id)
            )
            value = cloudpickle.loads(pickled_nested_future)

        else:
            output_edge = self._get_output_edges(run.id)[0]
            output_artifact = self._artifacts[output_edge.artifact_id]
            self._output_artifacts_by_run_id[run.id] = output_artifact
            value = get_artifact_value(output_artifact)

        self._update_future_with_value(future, value)

    def _get_output_artifact(self, run_id: str) -> Optional[Artifact]:
        return self._output_artifacts_by_run_id.get(run_id)

    def _future_did_fail(self, failed_future: AbstractFuture) -> None:
        # Unlike LocalResolver._future_did_fail, we only care about
        # failing parent futures since runs are marked FAILED by worker.py
        if failed_future.state == FutureState.NESTED_FAILED:
            super()._future_did_fail(failed_future)

    def _refresh_graph(self, run_id):
        """
        Refresh graph for run ID.

        Will only refresh artifacts and edges directly connected to run
        """
        runs, artifacts, edges = api_client.get_graph(run_id)

        for run in runs:
            self._runs[run.id] = run

        for artifact in artifacts:
            self._artifacts[artifact.id] = artifact

        for edge in edges:
            self._edges[make_edge_key(edge)] = edge

    def _wait_for_any_inline_run(self) -> Optional[str]:
        return next(
            (
                future.id
                for future in self._futures
                if future.props.inline and future.state == FutureState.SCHEDULED
            ),
            None,
        )

    def _wait_for_any_remote_job(self) -> Optional[str]:
        job_names = [
            _make_job_name(future, JobType.worker)
            for future in self._futures
            if not future.props.inline and future.state == FutureState.SCHEDULED
        ]

        if len(job_names) == 0:
            return None

        while True:
            watch = kubernetes.watch.Watch()  # type: ignore

            for event in watch.stream(
                kubernetes.client.BatchV1Api().list_namespaced_job,  # type: ignore
                namespace=get_user_settings(SettingsVar.KUBERNETES_NAMESPACE),
                label_selector="job-name in ({0})".format(", ".join(job_names)),
            ):
                job = event["object"]

                if job.status.succeeded or job.status.failed:
                    watch.stop()
                    return _get_run_id_from_name(job.metadata.name)


class JobType(enum.Enum):
    driver = "driver"
    worker = "worker"


def make_nested_future_storage_key(future_id: str) -> str:
    return "futures/{}".format(future_id)


def _make_job_name(future: AbstractFuture, job_type: JobType) -> str:
    """
    Make K8s job name.

    Please keep in sync with `_get_run_id_from_name`.
    """
    job_name = "-".join(("sematic", job_type.value, future.id))
    return job_name


def _get_run_id_from_name(job_name: str) -> str:
    """
    Extract run ID from K8s job name.

    Should be the reverse of `_make_job_name`.
    """
    return job_name.split("-")[-1]


def _schedule_job(
    run_id: str,
    name: str,
    resource_requirements: Optional[ResourceRequirements] = None,
    resolve: bool = False,
):
    logger.info("Scheduling job %s", name)
    args = ["--run_id", run_id]

    if resolve:
        args.append("--resolve")

    image = _get_image()

    node_selector = {}
    resource_requests = {}
    if resource_requirements is not None:
        node_selector = resource_requirements.kubernetes.node_selector
        resource_requests = resource_requirements.kubernetes.requests
        logger.debug("kubernetes node_selector %s", node_selector)
        logger.debug("kubernetes resource requests %s", resource_requests)

    job = kubernetes.client.V1Job(  # type: ignore
        api_version="batch/v1",
        kind="Job",
        metadata=kubernetes.client.V1ObjectMeta(name=name),  # type: ignore
        spec=kubernetes.client.V1JobSpec(  # type: ignore
            template=kubernetes.client.V1PodTemplateSpec(  # type: ignore
                spec=kubernetes.client.V1PodSpec(  # type: ignore
                    node_selector=node_selector,
                    containers=[
                        kubernetes.client.V1Container(  # type: ignore
                            name=name,
                            image=image,
                            args=args,
                            env=[
                                kubernetes.client.V1EnvVar(  # type: ignore
                                    name=_CONTAINER_IMAGE_ENV_VAR,
                                    value=image,
                                ),
                                kubernetes.client.V1EnvVar(  # type: ignore
                                    name=ON_WORKER_ENV_VAR,
                                    value="1",
                                ),
                            ]
                            + [
                                kubernetes.client.V1EnvVar(  # type: ignore
                                    name=name,
                                    value=str(value),
                                )
                                for name, value in get_all_user_settings().items()
                            ],
                            volume_mounts=[],
                            resources=(
                                kubernetes.client.V1ResourceRequirements(  # type: ignore
                                    limits=resource_requests,
                                    requests=resource_requests,
                                )
                            ),
                        )
                    ],
                    volumes=[],
                    tolerations=[],
                    restart_policy="Never",
                ),
            ),
            backoff_limit=0,
            ttl_seconds_after_finished=3600,
        ),
    )

    kubernetes.client.BatchV1Api().create_namespaced_job(  # type: ignore
        namespace=get_user_settings(SettingsVar.KUBERNETES_NAMESPACE), body=job
    )


_CONTAINER_IMAGE_ENV_VAR = "SEMATIC_CONTAINER_IMAGE"


def _get_image() -> str:
    if _CONTAINER_IMAGE_ENV_VAR in os.environ:
        return os.environ[_CONTAINER_IMAGE_ENV_VAR]

    with open(
        "{}_push_at_build.uri".format(os.path.splitext(__main__.__file__)[0])
    ) as f:
        return f.read()<|MERGE_RESOLUTION|>--- conflicted
+++ resolved
@@ -81,16 +81,18 @@
     def _get_resolution_kind(self, detached) -> ResolutionKind:
         return ResolutionKind.KUBERNETES if detached else ResolutionKind.LOCAL
 
-<<<<<<< HEAD
-=======
     def _create_resolution(self, root_future_id, detached):
         if self._is_running_remotely:
-            # resolution should have been crated prior to the resolver
+            # resolution should have been created prior to the resolver
             # actually starting its remote resolution.
             return
         super()._create_resolution(root_future_id, detached)
 
->>>>>>> cb58c5de
+    def _update_run_and_future_pre_scheduling(self, run: Run, future: AbstractFuture):
+        # For the cloud resolver, the server will update the relevant
+        # run fields when it gets scheduled by the server.
+        pass
+
     def _detach_resolution(self, future: AbstractFuture) -> str:
         run = self._populate_run_and_artifacts(future)
         self._save_graph()
