# Standard Library
import datetime
import logging
import uuid
from typing import Dict, List, Optional, Tuple, Union

# Sematic
import sematic.api_client as api_client
from sematic.abstract_calculator import CalculatorError
from sematic.abstract_future import AbstractFuture, FutureState
from sematic.config import get_config  # noqa: F401
from sematic.db.models.artifact import Artifact
from sematic.db.models.edge import Edge
from sematic.db.models.factories import make_artifact, make_run_from_future
from sematic.db.models.resolution import Resolution, ResolutionKind, ResolutionStatus
from sematic.db.models.run import Run
from sematic.resolvers.silent_resolver import SilentResolver
from sematic.user_settings import get_all_user_settings
<<<<<<< HEAD
=======
from sematic.utils.exceptions import format_exception_for_run
>>>>>>> cb58c5de

logger = logging.getLogger(__name__)


class LocalResolver(SilentResolver):
    """
    A resolver to resolver a graph in-memory.

    Each Future's resolution is tracked in the DB as a run. Each individual function's
    input argument and output value is tracked as an artifact.
    """

    def __init__(self, **kwargs):
        super().__init__(**kwargs)
        self._edges: Dict[str, Edge] = {}
        self._runs: Dict[str, Run] = {}
        self._artifacts: Dict[str, Artifact] = {}

        # Buffers for persistency
        self._buffer_edges: Dict[str, Edge] = {}
        self._buffer_runs: Dict[str, Run] = {}
        self._buffer_artifacts: Dict[str, Artifact] = {}

        # TODO: Replace this with a local storage engine
        self._store_artifacts = False

    def _update_edge(
        self,
        source_run_id: Optional[str],
        destination_run_id: Optional[str],
        destination_name: Optional[str],
        artifact_id: Optional[str],
        parent_id: Optional[str],
    ):
        """
        Creates or updates an edge in the graph.
        """
        edge = Edge(
            id=uuid.uuid4().hex,
            created_at=datetime.datetime.utcnow(),
            updated_at=datetime.datetime.utcnow(),
            source_run_id=source_run_id,
            destination_run_id=destination_run_id,
            destination_name=destination_name,
            artifact_id=artifact_id,
            parent_id=parent_id,
        )

        edge_key = make_edge_key(edge)

        edge = self._edges.get(edge_key, edge)
        if edge.artifact_id is None and artifact_id is not None:
            edge.artifact_id = artifact_id

        self._add_edge(edge)

    def _get_input_edge(self, destination_run_id, destination_name) -> Optional[Edge]:
        """
        Find an input edge.
        """
        for edge in self._edges.values():
            if (
                edge.destination_run_id == destination_run_id
                and edge.destination_name == destination_name
            ):
                return edge

        return None

    def _get_output_edges(self, source_run_id: str) -> List[Edge]:
        """
        Find output edges.
        There can be multiple ones if the output goes to multiple futures.
        """
        return [
            edge for edge in self._edges.values() if edge.source_run_id == source_run_id
        ]

    def _populate_run_and_artifacts(self, future: AbstractFuture) -> Run:
        if len(future.kwargs) != len(future.resolved_kwargs):
            raise RuntimeError("Not all input arguments are resolved")

        input_artifacts = {}
        for name, value in future.resolved_kwargs.items():
            artifact = make_artifact(
                value, future.calculator.input_types[name], store=self._store_artifacts
            )
            self._add_artifact(artifact)
            input_artifacts[name] = artifact

        run = self._populate_graph(future, input_artifacts=input_artifacts)

        return run

<<<<<<< HEAD
    def _resolution_will_start(self, future: AbstractFuture):
        self._populate_run_and_artifacts(future)
        self._save_graph()
        if not api_client.resolution_exists(future.id):
            self._create_resolution(future.id, detached=False)
=======
    def _resolution_will_start(self):
        self._populate_run_and_artifacts(self._root_future)
        self._save_graph()
        self._create_resolution(self._root_future.id, detached=False)
>>>>>>> cb58c5de
        self._update_resolution_status(ResolutionStatus.RUNNING)

    def _get_resolution_image(self) -> Optional[str]:
        return None

    def _get_resolution_kind(self, detached) -> ResolutionKind:
        return ResolutionKind.LOCAL

    def _create_resolution(self, root_future_id, detached):
        resolution = Resolution(
            root_id=root_future_id,
            status=ResolutionStatus.SCHEDULED,
            kind=self._get_resolution_kind(detached),
            docker_image_uri=self._get_resolution_image(),
            settings_env_vars={
                name: str(value) for name, value in get_all_user_settings().items()
            },
        )
        api_client.save_resolution(resolution)

    def _future_will_schedule(self, future: AbstractFuture) -> None:
        super()._future_will_schedule(future)

        run = self._populate_run_and_artifacts(future)
        run.root_id = self._futures[0].id

        self._add_run(run)
        self._save_graph()

    def _future_did_schedule(self, future: AbstractFuture) -> None:
        super()._future_did_schedule(future)
        root_future = self._futures[0]
        if root_future.id == future.id:
            api_client.notify_pipeline_update(self._runs[future.id].calculator_path)

    def _future_did_run(self, future: AbstractFuture) -> None:
        super()._future_did_run(future)

        run = self._get_run(future.id)

        if future.parent_future is not None:
            run.parent_id = future.parent_future.id

        run.future_state = FutureState.RAN
        run.ended_at = datetime.datetime.utcnow()

        if future.nested_future is None:
            raise Exception("Missing nested future")

        self._populate_graph(future.nested_future)
        self._add_run(run)
        self._save_graph()

    def _get_output_artifact(self, run_id: str) -> Optional[Artifact]:
        return None

    def _future_did_resolve(self, future: AbstractFuture) -> None:
        super()._future_did_resolve(future)

        run = self._get_run(future.id)
        run.future_state = FutureState.RESOLVED
        run.resolved_at = datetime.datetime.utcnow()

        output_artifact = self._get_output_artifact(future.id)
        if output_artifact is None:
            output_artifact = make_artifact(future.value, future.calculator.output_type)
            self._add_artifact(output_artifact)

        self._populate_graph(future, output_artifact=output_artifact)
        self._add_run(run)
        self._save_graph()

    def _future_did_fail(self, failed_future: AbstractFuture) -> None:
        super()._future_did_fail(failed_future)

        run = self._get_run(failed_future.id)

        run.future_state = failed_future.state

        # We do not propagate exceptions to parent runs
        if failed_future.state == FutureState.FAILED:
            run.exception = format_exception_for_run()

        run.failed_at = datetime.datetime.utcnow()
        self._add_run(run)
        self._save_graph()

    def _notify_pipeline_update(self):
        root_future = self._futures[0]
        api_client.notify_pipeline_update(self._runs[root_future.id].calculator_path)

    def _resolution_did_succeed(self) -> None:
        super()._resolution_did_succeed()
        self._update_resolution_status(ResolutionStatus.COMPLETE)
        self._notify_pipeline_update()

<<<<<<< HEAD
    def _resolution_did_fail(self, due_to_calculator_error: bool) -> None:
        super()._resolution_did_fail(due_to_calculator_error)
        resolution_status = (
            ResolutionStatus.COMPLETE
            if due_to_calculator_error
            else ResolutionStatus.FAILED
        )
        self._update_resolution_status(resolution_status)
        self._notify_pipeline_update()

=======
    def _resolution_did_fail(self, error: Exception) -> None:
        super()._resolution_did_fail(error)
        if isinstance(error, CalculatorError):
            reason = "Marked as failed because another run in the graph failed."
            resolution_status = ResolutionStatus.COMPLETE
        else:
            reason = (
                "Marked as failed because of an internal error resolving the graph."
            )
            resolution_status = ResolutionStatus.FAILED

        self._move_runs_to_terminal_state(reason)
        self._update_resolution_status(resolution_status)
        self._notify_pipeline_update()

    def _move_runs_to_terminal_state(self, reason):
        for run_id, run in self._runs.items():
            state = FutureState.as_object(run.future_state)
            if state.is_terminal():
                continue
            run.future_state = FutureState.FAILED
            run.exception = reason
            self._buffer_runs[run_id] = run
        self._save_graph()

>>>>>>> cb58c5de
    def _update_resolution_status(self, status: ResolutionStatus):
        resolution = api_client.get_resolution(self._root_future.id)
        resolution.status = status
        api_client.save_resolution(resolution)

    def _get_run(self, run_id) -> Run:
        # Should refresh from DB for remote exec
        return self._runs[run_id]

    def _add_run(self, run: Run):
        self._runs[run.id] = run
        self._buffer_runs[run.id] = run

    def _add_artifact(self, artifact: Artifact):
        self._artifacts[artifact.id] = artifact
        self._buffer_artifacts[artifact.id] = artifact

    def _add_edge(self, edge: Edge):
        edge_key = make_edge_key(edge)
        self._edges[edge_key] = edge
        self._buffer_edges[edge_key] = edge

    def _populate_graph(
        self,
        future: AbstractFuture,
        input_artifacts: Optional[Dict[str, Artifact]] = None,
        output_artifact: Optional[Artifact] = None,
    ) -> Run:
        """
        Update the graph based on future.
        """
        if future.id not in self._runs:
            run = make_run_from_future(future)
            run.root_id = self._futures[0].id
            self._add_run(run)

        # Updating input edges
        for name, value in future.kwargs.items():
            # Updating the input artifact
            artifact_id = None
            if input_artifacts is not None and name in input_artifacts:
                artifact_id = input_artifacts[name].id

            # If the input is a future, we connect the edge
            source_run_id = None
            if isinstance(value, AbstractFuture):
                source_run_id = value.id

            # Attempt to link edges across nested graphs
            # This relies on value identity, it's ok for complex objects
            # but `a is a` is true for e.g. int, but `a` may not be the value passed in
            # from the parent input.
            # The parent_id field is currently not used in the DAG view.
            parent_id = None

            if future.parent_future is not None:
                for (
                    parent_name,
                    parent_value,
                ) in future.parent_future.resolved_kwargs.items():
                    if value is parent_value:
                        parent_edge = self._get_input_edge(
                            destination_run_id=future.parent_future.id,
                            destination_name=parent_name,
                        )
                        if parent_edge is None:
                            raise RuntimeError("Missing parent edge")

                        parent_id = parent_edge.id

            # This is idempotent, edges are indexed by a unique key.
            # It's ok to set the same edge multiple times (e.g. first without
            # `artifact_id`, then with)
            self._update_edge(
                source_run_id=source_run_id,
                destination_run_id=future.id,
                destination_name=name,
                artifact_id=artifact_id,
                parent_id=parent_id,
            )

        # Updating output edges

        # Updating the output artifact
        artifact_id = None
        if output_artifact is not None:
            artifact_id = output_artifact.id

        # There can be multiple output edges:
        # - the output value is input to multiple futures
        # - the future is nested and the parent future has multiple output edges
        output_edges = self._get_output_edges(future.id)

        # It means we are creating it for the first time
        if len(output_edges) == 0:
            # Let's figure out if the parent future has output edges yet
            parent_output_edges = []

            if (
                future.parent_future is not None
                and future.parent_future.nested_future is future
            ):
                parent_output_edges = self._get_output_edges(future.parent_future.id)

            parent_ids: Union[List[str], Tuple[None]] = [
                edge.id for edge in parent_output_edges
            ] or (None,)

            # For each parent output edge, we create an edge
            for parent_id in parent_ids:
                self._update_edge(
                    source_run_id=future.id,
                    destination_run_id=None,
                    destination_name=None,
                    artifact_id=artifact_id,
                    parent_id=parent_id,
                )
        # There already are output edges, we simply update the artifact id
        else:
            for output_edge in output_edges:
                self._update_edge(
                    source_run_id=future.id,
                    destination_run_id=output_edge.destination_run_id,
                    destination_name=output_edge.destination_name,
                    parent_id=output_edge.parent_id,
                    artifact_id=artifact_id,
                )

        # populate the graph for upstream futures
        for value in future.kwargs.values():
            if isinstance(value, AbstractFuture):
                self._populate_graph(value)

        return self._runs[future.id]

    def _save_graph(self):
        """
        Persist the graph to the DB
        """
        runs = list(self._buffer_runs.values())
        artifacts = list(self._buffer_artifacts.values())
        edges = list(self._buffer_edges.values())

        if not any(len(buffer) for buffer in (runs, artifacts, edges)):
            return

        api_client.save_graph(
            root_id=self._futures[0].id, runs=runs, artifacts=artifacts, edges=edges
        )

        self._buffer_runs.clear()
        self._buffer_artifacts.clear()
        self._buffer_edges.clear()


def make_edge_key(edge: Edge) -> str:
    return "{}:{}:{}:{}".format(
        edge.source_run_id,
        edge.parent_id,
        edge.destination_run_id,
        edge.destination_name,
    )<|MERGE_RESOLUTION|>--- conflicted
+++ resolved
@@ -16,10 +16,7 @@
 from sematic.db.models.run import Run
 from sematic.resolvers.silent_resolver import SilentResolver
 from sematic.user_settings import get_all_user_settings
-<<<<<<< HEAD
-=======
 from sematic.utils.exceptions import format_exception_for_run
->>>>>>> cb58c5de
 
 logger = logging.getLogger(__name__)
 
@@ -114,18 +111,10 @@
 
         return run
 
-<<<<<<< HEAD
-    def _resolution_will_start(self, future: AbstractFuture):
-        self._populate_run_and_artifacts(future)
-        self._save_graph()
-        if not api_client.resolution_exists(future.id):
-            self._create_resolution(future.id, detached=False)
-=======
     def _resolution_will_start(self):
         self._populate_run_and_artifacts(self._root_future)
         self._save_graph()
         self._create_resolution(self._root_future.id, detached=False)
->>>>>>> cb58c5de
         self._update_resolution_status(ResolutionStatus.RUNNING)
 
     def _get_resolution_image(self) -> Optional[str]:
@@ -150,10 +139,17 @@
         super()._future_will_schedule(future)
 
         run = self._populate_run_and_artifacts(future)
+        self._update_run_and_future_pre_scheduling(run, future)
         run.root_id = self._futures[0].id
 
         self._add_run(run)
         self._save_graph()
+
+    def _update_run_and_future_pre_scheduling(self, run: Run, future: AbstractFuture):
+        """Perform any updates to run before saving it to the DB pre-scheduling"""
+        future.state = FutureState.SCHEDULED
+        run.future_state = FutureState.SCHEDULED
+        run.started_at = datetime.datetime.utcnow()
 
     def _future_did_schedule(self, future: AbstractFuture) -> None:
         super()._future_did_schedule(future)
@@ -222,18 +218,6 @@
         self._update_resolution_status(ResolutionStatus.COMPLETE)
         self._notify_pipeline_update()
 
-<<<<<<< HEAD
-    def _resolution_did_fail(self, due_to_calculator_error: bool) -> None:
-        super()._resolution_did_fail(due_to_calculator_error)
-        resolution_status = (
-            ResolutionStatus.COMPLETE
-            if due_to_calculator_error
-            else ResolutionStatus.FAILED
-        )
-        self._update_resolution_status(resolution_status)
-        self._notify_pipeline_update()
-
-=======
     def _resolution_did_fail(self, error: Exception) -> None:
         super()._resolution_did_fail(error)
         if isinstance(error, CalculatorError):
@@ -259,7 +243,6 @@
             self._buffer_runs[run_id] = run
         self._save_graph()
 
->>>>>>> cb58c5de
     def _update_resolution_status(self, status: ResolutionStatus):
         resolution = api_client.get_resolution(self._root_future.id)
         resolution.status = status
